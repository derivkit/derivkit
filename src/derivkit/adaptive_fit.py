from typing import Optional
import warnings
warnings.simplefilter("once", category=RuntimeWarning)

import numpy as np
from multiprocess import Pool

from derivkit.finite_difference import FiniteDifferenceDerivative


class AdaptiveFitDerivative:
    """
    Computes derivatives using an adaptive polynomial fitting approach.

    This method evaluates a function at symmetrically spaced points around a central value,
    fits a polynomial of specified degree (equal to the derivative order), and computes the
    derivative by evaluating the derivative of the polynomial at the central point.

    If the polynomial fit fails to meet a specified residual tolerance, the method adaptively
    removes points with the largest relative residuals (optionally in symmetric pairs) and refits
    until the tolerance is met or the minimum sample count is reached.

    Attributes
    ----------
    function : callable
        The function to be differentiated. Must return scalar or vector output.
    central_value : float
        The point at which the derivative is evaluated.
    diagnostics_data : dict or None
        The diagnostic data collected during the fitting process, if requested.
    min_used_points : int
        Default minimum number of samples required for fitting. This is used to ensure
        that the polynomial fit has enough data points to be meaningful.

    Methods
    -------
    _fallback_derivative()
        Uses high-order finite differences as a fallback if fit fails.
    _compute_weights()
        Provides inverse-distance weights for polynomial fitting.
    """

    def __init__(self, function, central_value):
        self.function = function
        self.central_value = central_value
        self.diagnostics_data = None
        self.min_used_points = 5  # Minimum number of samples required for fitting

    def compute(
            self,
            include_zero=True,
            derivative_order=1,
            min_samples=7,
            diagnostics=False,
            fallback_mode: str = "finite_difference",
            fit_tolerance=0.05,
            floor_accept_multiplier: float = 2.0,
<<<<<<< HEAD
            diagnostics=False,
            n_workers: int = 1,
=======
>>>>>>> 4082970b
    ):
        """
        Estimate the derivative of a function using adaptive polynomial fitting.

        This method evaluates the target function at symmetric points around a central value,
        fits a polynomial of the specified order, and computes the derivative from that fit.
        If the fit quality does not meet the specified tolerance, it adaptively prunes the
        worst residual points and refits. If all attempts fail, it falls back to a finite
        difference estimate or accepts a fit based on a looser criterion.

        Parameters
        ----------
        derivative_order: int, optional
            The order of the derivative to compute (default is 1). Must be 1, 2, 3, or 4.
            Higher orders are not currently supported and will raise a ValueError;
            the computation will not proceed.
        min_samples : int, optional
            Minimum number of total samples to start with. Must be large enough to support the fit
            and any fallback strategies. Default is 7.
        fit_tolerance : float, optional
            Maximum acceptable relative residual for the polynomial fit (default is 0.05, i.e 5%).
        include_zero : bool, optional
            Whether to include the central point in the sampling grid (default is True).
        fallback_mode : str, optional
            Strategy if the fit fails to meet the tolerance at the minimum sample count.
            Options are:

                - "finite_difference": always reject and use finite difference fallback.
                - "poly_at_floor": always accept the polynomial fit at floor regardless of residuals.
                - "auto": accept the polynomial at floor if:

                    * (max_residual < floor_accept_multiplier × fit_tolerance) AND
                    * (median_residual < fit_tolerance);

                  otherwise fall back to finite differences.

            Default is "finite_difference".
        floor_accept_multiplier : float, optional
            Tolerance multiplier used in "auto" fallback mode. Default is 2.0.
        diagnostics : bool, optional
            Whether to return diagnostic information such as residuals, fit values,
            and pruning status. Default is False.
        n_workers: int, optional
            Number of worker to use in multiprocessing. Default is 1 (no multiprocessing).

        Returns
        -------
        np.ndarray or (np.ndarray, dict)
            The estimated derivative(s). If `diagnostics` is True, returns a tuple with the
            derivative array and a dictionary of diagnostic data.
        """
        if derivative_order not in [1, 2, 3, 4]:
            raise ValueError(
                f"Invalid derivative_order={derivative_order}. "
                "Only derivative orders 1 to 4 are supported; "
                "higher orders are not currently implemented."
            )

        # Sampling grid
        x_offsets, required_points = self._build_x_offsets(central_value=self.central_value,
                                                           derivative_order=derivative_order,
                                                           include_zero=include_zero,
                                                           min_samples=min_samples)
        x_values = self.central_value + x_offsets

        # Evaluate the function at those points
        if n_workers > 1:
            n_workers = np.min((n_workers, len(x_values)))
            with Pool(n_workers) as pool:
                y_values = pool.map(self.function, x_values)
        else:
            y_values = np.vstack([np.atleast_1d(self.function(x)) for x in x_values])
        
        y_values = np.vstack([np.atleast_1d(y) for y in y_values])
        _, n_components = y_values.shape
        derivatives = np.zeros(n_components)

        # Init diagnostics container
        if diagnostics:
            self.diagnostics_data = {
                "x_all": x_values.copy(),
                "y_all": y_values.copy(),
                "x_used": [],
                "y_used": [],
                "y_fit": [],
                "residuals": [],
                "used_mask": [],
                "status": [],
                "fit_poly": None,
                "fit_tolerance": None
            }
        else:
            self.diagnostics_data = None

        # Component-wise fit
        for idx in range(n_components):
            x_vals = x_values.copy()
            y_vals = y_values[:, idx].copy()
            success = False

            # Track last attempt (for floor acceptance / FD fallback)
            last_x = last_y = last_yfit = last_resid = None

            while len(x_vals) >= required_points:
                # Fit once on current set
                fit = self._fit_once(x_vals, y_vals, derivative_order)
                last_fit = fit
                if not fit["ok"]:
                    # singular normal equations; break to FD / floor handling
                    break

                last_x, last_y = x_vals.copy(), y_vals.copy()
                last_yfit, last_resid = fit["y_fit"].copy(), fit["residuals"].copy()

                # Accept if within tolerance
                if fit["rel_error"] < fit_tolerance:
                    m = derivative_order
                    derivatives[idx] = last_fit["poly_u"].deriv(m=m)(0.0) / (last_fit["h"] ** m)
                    if diagnostics:
                        self._store_diagnostics_entry(x_values, x_vals, y_vals, last_yfit, last_resid)
                        self.diagnostics_data["status"].append({
                            "component": int(idx),
                            "mode": "poly",
                            "rel_error": float(fit["rel_error"]),
                            "accepted": True,
                        })
                    success = True
                    break

                # Prune worst residuals and refit
                x_vals, y_vals, removed = self._prune_by_residuals(
                    x_vals, y_vals, fit["residuals"], fit_tolerance, required_points,
                    max_remove=2, keep_center=True, keep_symmetric=True,
                )
                if removed:
                    continue  # loop back with smaller set

                # At floor and still failing tolerance -> decide fallback
                at_floor = (last_x is not None) and (len(last_x) == required_points)
                accept, tag = self._maybe_accept_at_floor(
                    last_resid, at_floor, fit_tolerance, fallback_mode, floor_accept_multiplier
                )
                if accept:
                    m = derivative_order
                    derivatives[idx] = last_fit["poly_u"].deriv(m=m)(0.0) / (last_fit["h"] ** m)
                    if diagnostics:
                        self._store_diagnostics_entry(x_values, last_x, last_y, last_yfit, last_resid)
                        entry = {
                            "component": int(idx),
                            "mode": tag,
                            "max_resid": float(np.max(last_resid)),
                            "median_resid": float(np.median(last_resid)),
                            "fit_tolerance": float(fit_tolerance),
                            "floor_accept_multiplier": float(floor_accept_multiplier),
                            "accepted": True,
                        }
                        self.diagnostics_data["status"].append(entry)
                    warnings.warn(
                        f"[AdaptiveFitDerivative] Accepted polynomial at minimum points ({required_points}) "
                        f"with residuals above tolerance (max={np.max(last_resid):.3g}, "
                        f"tol={fit_tolerance:.3g}) using mode='{tag}'.",
                        RuntimeWarning
                    )
                    success = True
                    break

                # couldn't accept at floor -> break to FD
                break

            # FD fallback if still not successful
            if not success:
                fd_val = self._fallback_derivative(derivative_order, n_workers=n_workers)[idx]
                derivatives[idx] = fd_val
                if diagnostics:
                    if last_x is not None:
                        self._store_diagnostics_entry(x_values, last_x, last_y, last_yfit, last_resid)
                    else:
                        self._store_diagnostics_entry(x_values, None, None, None, None)
                    self.diagnostics_data["status"].append({
                        "component": int(idx),
                        "mode": "finite_difference",
                        "accepted": True,
                        "reason": "fit_not_within_tolerance_or_insufficient_points",
                    })
                detail = ""
                if last_resid is not None:
                    detail = f" (last max residual {np.max(last_resid):.3g} vs tol {fit_tolerance:.3g})"
                warnings.warn(
                    f"[AdaptiveFitDerivative] Falling back to finite differences because polynomial fit "
                    f"did not meet tolerance{detail}.",
                    RuntimeWarning
                )

        if diagnostics:
            self.diagnostics_data["fit_poly"] = last_fit["poly_u"] if last_fit is not None else None
            self.diagnostics_data["fit_tolerance"] = fit_tolerance

        val = derivatives.item() if derivatives.size == 1 else np.atleast_1d(derivatives)
        return (val, self.diagnostics_data) if diagnostics else val

    def get_adaptive_offsets(
            self,
            central_value=None,
            base_rel=0.01,  # 1% of central value as first relative step
            base_abs=1e-6,  # absolute step if absolute central value is small
            factor=1.5,
            num_offsets=10,
            max_rel=0.05,  # cap at 5% of absolute central value
            max_abs=1e-2,  # cap absolute step
            step_mode="auto",  # "auto" | "relative" | "absolute"
            x_small_threshold=1e-3,
    ):
        """
        Returns an array of absolute step sizes to use for adaptive sampling.

        Parameters:
            central_value : float or None
               The central value around which to generate offsets. If None, uses `self.central_value`.
            base_rel : float
               Base relative step size as a fraction of the central value. Default is 1%.
            base_abs : float
               Base absolute step size for small central values. Default is 1e-6.
            factor : float
               Factor by which to increase the step size for each offset. Default is 1.5.
            num_offsets : int
               Number of offsets to generate. Default is 10.
            max_rel : float
               Maximum relative step size as a fraction of the central value. Default is 5%.
            max_abs : float
               Maximum absolute step size. Default is 1e-2.
            step_mode : str
               Mode for determining step sizes: "auto", "relative", or "absolute". Defaults to "auto".
            x_small_threshold : float
               Threshold below which the central value is considered small. Default is 1e-3.

        Returns:
            Absolute step sizes (positive only), not including the central 0 step.
        """
        x0 = self.central_value if central_value is None else float(central_value)
        use_abs = (step_mode == "absolute") or (step_mode == "auto" and abs(x0) < x_small_threshold)

        if use_abs:
            bases = [min(base_abs * (factor ** i), max_abs) for i in range(num_offsets)]
        else:
            scale = max(abs(x0), x_small_threshold)  # guard near zero
            bases = [min(base_rel * (factor ** i), max_rel) * scale for i in range(num_offsets)]

        offsets = np.unique([b for b in bases if b > 0.0])
        if len(offsets) == 0:
            raise ValueError("No valid offsets generated.")
        return offsets

    def _build_x_offsets(self, central_value, derivative_order, include_zero: bool, min_samples: int):
        """
        Construct a symmetric array of sampling offsets around `central_value` for polynomial fitting.

        The method adaptively builds a grid of offsets by mirroring around the center,
        ensuring that the number of total points (including optional center) is sufficient
        for fitting the requested derivative order. It expands the offset range as needed
        until the required minimum number of points is met, up to a maximum span.

        Parameters
        ----------
        central_value : float
            The central point around which the offsets are generated. This is the point at which
            the derivative will be evaluated.
        derivative_order : int
            The order of the derivative to be computed. Determines the minimum polynomial degree,
            which affects the number of required sample points.
        include_zero : bool
            Whether to include the central point (zero offset) in the sampling grid.
        min_samples : int
            The minimum number of total sampling points to start with before pruning.
            This interacts with `self.min_used_points` (default = 5), which is the
            minimum number of points required to perform a polynomial fit, and with
            the derivative order to determine the final required number of usable samples

        Returns
        -------
        x_offsets : np.ndarray
            Array of symmetric offsets relative to `self.central_value`, optionally including zero.
            These define where the function will be evaluated.
        required_points : int
            The minimum number of samples that must be retained during adaptive fitting
            for the derivative estimate to proceed (i.e. the floor used in pruning logic).
        """

        # Enforce a hard floor of >=5 used points
        if self.min_used_points < 5:
            warnings.warn(
                f"[AdaptiveFitDerivative] self.min_used_points={self.min_used_points} is below "
                "the recommended minimum of 5. This may reduce polynomial fit stability.",
                RuntimeWarning
            )
        order_based_floor = derivative_order + 2
        required_points = max(min_samples, max(self.min_used_points, order_based_floor))

        offsets = self.get_adaptive_offsets(central_value=central_value)
        growth_limit = offsets[-1] * (1.5 ** 3)

        while True:
            steps = np.insert(offsets, 0, 0.0) if include_zero else offsets
            x_offsets = np.unique(np.concatenate([steps, -steps]))
            if len(x_offsets) >= required_points:
                break
            next_offset = offsets[-1] * 1.5
            if next_offset > growth_limit:
                break
            offsets = np.append(offsets, next_offset)

        return x_offsets, required_points

    def _fit_once(self, x_vals: np.ndarray, y_vals: np.ndarray, derivative_order: int):
        """
        Perform one normalized weighted polynomial fit on (x_vals, y_vals).

        Parameters
        ----------
        x_vals : np.ndarray
            Sample x values used in the fit.
        y_vals : np.ndarray
            Corresponding function values.
        derivative_order : int
            Order of the derivative to fit.

        Returns
        -------
        dict
            Dictionary containing fit result, polynomial object, residuals, and metadata.
        """
        # Normalize coordinates around the center for conditioning
        t_vals = x_vals - self.central_value
        h = np.max(np.abs(t_vals))
        h = max(h, 1e-12)  # avoid divide-by-zero
        u_vals = t_vals / h

        # Scale-aware inverse-distance weights
        weights = self._compute_weights(x_vals)

        # Weighted polynomial fit in u-space
        try:
            coeffs = np.polyfit(u_vals, y_vals, deg=derivative_order, w=weights)
            poly_u = np.poly1d(coeffs)
        except np.linalg.LinAlgError:
            return {
                "ok": False, "reason": "singular_normal_equations",
                "h": h, "u_vals": u_vals, "poly_u": None,
                "y_fit": None, "residuals": None, "rel_error": np.inf,
            }

        # Residuals (relative, guarded near zero)
        y_fit = poly_u(u_vals)
        safe_y = np.maximum(np.abs(y_vals), 1e-8)
        residuals = np.abs(y_fit - y_vals) / safe_y
        rel_error = float(np.max(residuals))

        return {
            "ok": True, "reason": None,
            "h": h, "u_vals": u_vals, "poly_u": poly_u,
            "y_fit": y_fit, "residuals": residuals, "rel_error": rel_error,
        }

    def _maybe_accept_at_floor(
            self,
            last_residuals: Optional[np.ndarray],
            at_floor: bool,
            fit_tolerance: float,
            fallback_mode: str,
            floor_accept_multiplier: float,
    ):
        """
        Determine whether to accept a polynomial fit computed at the minimum stencil size ("floor").

        This function is called when the adaptive fitting loop has reached its smallest
        allowable number of sample points (`at_floor=True`) but has not yet met the target
        residual tolerance. Depending on the fallback strategy and the quality of the residuals,
        the method decides whether the fit should be accepted anyway or whether to trigger
        a fallback (e.g., finite difference).

        Parameters
        ----------
        last_residuals : np.ndarray or None
            Residuals from the last attempted polynomial fit. If None, acceptance is based only
            on fallback_mode and at_floor status.
        at_floor : bool
            Whether the algorithm has reached the minimum allowed number of sample points.
        fit_tolerance : float
            The user-specified threshold for acceptable residuals. Typically a small value like 1e-4.
        fallback_mode : str
            Strategy to follow when the fit fails at the floor. Options include:
            - "poly_at_floor": always accept the fit at floor regardless of residuals
            - "auto": accept if residuals are close enough to tolerance
            - "finite_difference": always reject and fall back to finite differences
        floor_accept_multiplier : float
            Tolerance multiplier for fallback_mode="auto". Allows leniency for accepting slightly
            worse-than-tolerance fits if residuals are close. Typically 1.5–2.0.

        Returns
        -------
        accept : bool
            Whether to accept the polynomial fit despite failing to meet tolerance.
        tag : str
            Human-readable diagnostic tag describing the decision outcome. One of:
            - "not_at_floor"
            - "poly_at_floor"
            - "auto_accept_at_floor"
            - "auto_reject"
            - "auto_no_residuals"
            - "finite_difference"
        """
        if not at_floor:
            return False, "not_at_floor"

        if fallback_mode == "poly_at_floor":
            return True, "poly_at_floor"

        if fallback_mode == "auto":
            if last_residuals is None:
                return False, "auto_no_residuals"
            max_r = float(np.max(last_residuals))
            med_r = float(np.median(last_residuals))
            close_enough = (max_r < floor_accept_multiplier * fit_tolerance) and (med_r < fit_tolerance)
            return (True, "auto_accept_at_floor") if close_enough else (False, "auto_reject")

        # default: finite_difference
        return False, "finite_difference"

    def _fallback_derivative(self, derivative_order, n_workers=1):
        """
        Compute the derivative using a finite difference method when adaptive fitting fails.

        This method is only called as a last resort if the adaptive polynomial fitting
        procedure:
          - Cannot achieve the specified residual tolerance, or
          - Encounters numerical issues such as singular matrix errors.

        In such cases, it delegates the computation to `FiniteDifferenceDerivative`,
        which uses a high-order finite difference scheme to estimate the derivative
        at the same central point.

        Parameters
        ----------
        derivative_order : int
            The order of the derivative to compute. Must be one of the orders supported
            by `FiniteDifferenceDerivative` (currently 1–4).
        n_workers: int, optional
            Number of worker to use in multiprocessing. Default is 1 (no multiprocessing).

        Returns
        -------
        np.ndarray
            The fallback derivative estimate(s) as a 1D array, with one value per
            output component of the target function.
        """

        warnings.warn("Falling back to finite difference derivative.", RuntimeWarning)
        fd = FiniteDifferenceDerivative(
            function=self.function,
            central_value=self.central_value,
        )
        result = fd.compute(derivative_order=derivative_order, 
                            n_workers=n_workers)
        
        return np.atleast_1d(result)

    def recommend_fit_tolerance(self, dx=1e-3, verbose=True):
        """
        Suggests a fit_tolerance value based on local function variation.

        Parameters
        ----------
        dx : float
            Offset used to probe nearby values.
        verbose : bool
            Whether to print out the suggested value.

        Returns
        -------
        float
            Recommended fit_tolerance.
        """
        try:
            y_plus = np.atleast_1d(self.function(self.central_value + dx))
            y_minus = np.atleast_1d(self.function(self.central_value - dx))
            variation = np.max(np.abs(y_plus - y_minus))
            scale = np.abs(self.central_value)

            if variation > 1e3 or scale < 1e-2:
                tol = 0.1
            elif variation > 10:
                tol = 0.05
            else:
                tol = 0.01

            if verbose:
                print(f"[recommend_fit_tolerance] Δf = {variation:.3g}, x₀ = {scale:.3g} → Suggested tol = {tol}")
            return tol

        except Exception as e:
            if verbose:
                print(f"[recommend_fit_tolerance] Could not evaluate near x₀: {e}")
            return 0.05

    def _compute_weights(self, x_vals):
        """
        Compute scale-aware inverse-distance weights centered at ``central_value``.

        This weighting emphasizes samples closest to the expansion point ``x0 = self.central_value``
        while remaining numerically stable across *very small* and *very large* parameter scales.

        **Formulation**
        ----------------
        Let ``d_i = |x_i - x0|`` and ``D = max_i d_i`` (the current sampling span).
        We use
            ``eps = max(1e-3 * D, 1e-9)``,
        and define the weights
            ``w_i = 1 / (d_i + eps)``.

        - The additive softening ``eps`` prevents a singular weight at the center (where ``d_i = 0``).
        - Tying ``eps`` to the span ``D`` makes the weighting *scale-invariant*: the relative
          emphasis near the center is similar whether ``x0`` is ~1e-4 or ~1e4.

        **Intuition**
        --------------
        With ``eps = 1e-3 * D``, the center-to-edge weight ratio is roughly:
            ``w(0) / w(D) ≈ (D + eps) / eps ≈ D / eps ≈ 10^3``.
        So points near ``x0`` can carry ~1000× more weight than the farthest points—strong,
        but not overwhelming. You can tune this by changing the 1e-3 factor:
        - Larger factor (e.g., ``1e-2``) → milder emphasis (~100×).
        - Smaller factor (e.g., ``1e-4``) → sharper emphasis (~10,000×).

        **Why not a fixed epsilon?**
        -----------------------------
        A constant (e.g., ``1e-4``) behaves poorly across scales:
        - If the step span is tiny (<< 1e-4), the constant dominates and flattens the weights
          (little central emphasis).
        - If the span is large (>> 1e-4), the center weight becomes excessively dominant.

        By scaling ``eps`` with the current span, the weighting profile adapts automatically.

        Parameters
        ----------
        x_vals : np.ndarray
            Sample locations used in fitting. Shape ``(n_points,)``.

        Returns
        -------
        np.ndarray
            Weights of shape ``(n_points,)``. These are **not normalized**; downstream code
            (e.g., ``np.polyfit(..., w=weights)``) uses them as relative weights. If a normalized
            weight vector is required, divide by ``weights.sum()``.

        Notes
        -----
        - Complexity is O(n).
        - The absolute floor ``1e-9`` guards degenerate cases (e.g., ``D ≈ 0``) and prevents
          overflow even if multiple samples coincide with ``x0``.
        """
        d = np.abs(x_vals - self.central_value)
        eps = max(np.max(d) * 1e-3, 1e-9)  # 0.1% of span with tiny floor
        return 1.0 / (d + eps)

    def _prune_by_residuals(
            self,
            x_vals: np.ndarray,
            y_vals: np.ndarray,
            residuals: np.ndarray,
            fit_tolerance: float,
            required_points: int,
            *,
            max_remove: int = 2,
            keep_center: bool = True,
            keep_symmetric: bool = True,
    ):
        """
        Remove points whose relative residual exceeds ``fit_tolerance``, then refit.

        Strategy
        --------
        - Sort points by residual (worst-first) and remove up to ``max_remove`` per call.
        - Never drop the center sample (closest to ``central_value``) if ``keep_center`` is True.
        - If ``keep_symmetric`` is True, also remove the mirror of the removed point
          about ``central_value`` when possible (to keep sampling balanced).
        - Never reduce the number of points below ``required_points``.

        Parameters
        ----------
        x_vals, y_vals : np.ndarray
            Current sample abscissae and ordinates (same length).
        residuals : np.ndarray
            Relative residuals for the *current* fit at ``x_vals``.
        fit_tolerance : float
            Acceptable residual threshold (e.g., 0.05 for 5%).
        required_points : int
            Minimum number of points allowed after pruning.
        max_remove : int, optional
            Maximum number of points to remove in this call (default 2).
        keep_center : bool, optional
            If True, never remove the point closest to ``central_value``.
        keep_symmetric : bool, optional
            If True, attempt to remove a mirror point along with the worst point.

        Returns
        -------
        x_new, y_new : np.ndarray
            Pruned arrays (may be unchanged).
        removed_any : bool
            True if at least one point was removed.
        """
        assert len(x_vals) == len(y_vals) == len(residuals)

        # Indices sorted by residual (descending): worst offenders first
        order = np.argsort(residuals)[::-1]

        # Identify the sample closest to the expansion point
        center_idx = int(np.argmin(np.abs(x_vals - self.central_value))) if len(x_vals) else -1

        keep = np.ones(len(x_vals), dtype=bool)
        removed = 0

        for j in order:
            if removed >= max_remove:
                break
            if residuals[j] <= fit_tolerance:
                break  # remaining points are within tolerance

            if keep_center and j == center_idx:
                continue  # don't drop the center point

            # Ensure we don't go under the minimum count
            if keep.sum() - 1 < required_points:
                break

            # Drop the worst point
            keep[j] = False
            removed += 1

            # Try to drop a symmetric mate about x0 to keep balance
            if keep_symmetric and removed < max_remove and keep.sum() - 1 >= required_points:
                target = 2.0 * self.central_value - x_vals[j]  # mirror of x_j about x0
                k = int(np.argmin(np.abs(x_vals - target)))
                if k != j and (not keep_center or k != center_idx) and keep[k]:
                    keep[k] = False
                    removed += 1

        if removed == 0:
            return x_vals, y_vals, False

        return x_vals[keep], y_vals[keep], True

    def _store_diagnostics_entry(self, x_all, x_used, y_used, y_fit, residuals):
        """
        Store diagnostic info for a single component.

        Parameters
        ----------
        x_all : np.ndarray
            All x values used in the fit.
        x_used : np.ndarray or None
            x values actually used in the fit (None if no points were used).
        y_used : np.ndarray or None
            y values corresponding to `x_used` (None if no points were used).
        y_fit : np.ndarray or None
            Fitted y values corresponding to `x_used` (None if no points were used).
        residuals : np.ndarray or None
            Residuals of the fit corresponding to `y_used` (None if no points were used).

        Returns
        -------
            Updates the diagnostics_data dictionary with the new entry.
        """
        if self.diagnostics_data is None:
            return

        if x_used is None:
            self.diagnostics_data["x_used"].append(None)
            self.diagnostics_data["y_used"].append(None)
            self.diagnostics_data["y_fit"].append(None)
            self.diagnostics_data["residuals"].append(None)
            self.diagnostics_data["used_mask"].append(np.zeros_like(x_all, dtype=bool))
        else:
            mask = np.isclose(x_all[:, None], x_used, rtol=1e-12, atol=1e-15).any(axis=1)
            self.diagnostics_data["x_used"].append(x_used.copy())
            self.diagnostics_data["y_used"].append(y_used.copy())
            self.diagnostics_data["y_fit"].append(y_fit.copy())
            self.diagnostics_data["residuals"].append(residuals.copy())
            self.diagnostics_data["used_mask"].append(mask)<|MERGE_RESOLUTION|>--- conflicted
+++ resolved
@@ -55,11 +55,7 @@
             fallback_mode: str = "finite_difference",
             fit_tolerance=0.05,
             floor_accept_multiplier: float = 2.0,
-<<<<<<< HEAD
-            diagnostics=False,
             n_workers: int = 1,
-=======
->>>>>>> 4082970b
     ):
         """
         Estimate the derivative of a function using adaptive polynomial fitting.
