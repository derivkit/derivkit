--- conflicted
+++ resolved
@@ -198,14 +198,9 @@
     """Validates shapes for Fisher forecasting inputs.
 
     Checks that:
-<<<<<<< HEAD
-      - ``theta0`` is a 1D parameter vector with shape ``(p,)``.
-      - ``fisher`` is a square matrix with shape ``(p, p)``, where ``p = len(theta0)``
-=======
 
     - ``theta0`` is a 1D parameter vector with shape ``(p,)``.
     - ``fisher`` is a square matrix with shape ``(p, p)``, where ``p = len(theta0)``
->>>>>>> f467dca4
       with ``p`` being the number of parameters.
 
     Args:
@@ -236,21 +231,12 @@
     """Validates shapes for DALI expansion inputs.
 
     Checks that:
-<<<<<<< HEAD
-      - ``theta0`` is a 1D parameter vector with shape ``(p,)``.
-      - ``fisher`` has shape ``(p, p)``.
-      - ``g_tensor`` (third-derivative tensor) has shape ``(p, p, p)``.
-      - ``h_tensor`` (fourth-derivative tensor), if provided, has shape
-        ``(p, p, p, p)``
-        with ``p`` being the number of parameters.
-=======
 
     - ``theta0`` is a 1D parameter vector with shape ``(p,)``.
     - ``fisher`` has shape ``(p, p)``.
     - ``g_tensor`` (third-derivative tensor) has shape ``(p, p, p)``.
     - ``h_tensor`` (fourth-derivative tensor), if provided, has shape
       ``(p, p, p, p)``  with ``p`` being the number of parameters.
->>>>>>> f467dca4
 
     Args:
       theta0: Expansion point (fiducial parameters) as a 1D array of length ``p``.
@@ -280,11 +266,7 @@
 
 
 def validate_square_matrix(a: ArrayLike, *, name: str = "matrix") -> NDArray[np.floating]:
-<<<<<<< HEAD
-    """Validates that `a` is a 2D square matrix and return it as float array."""
-=======
     """Validates that the input is a 2D square matrix and return it as float array."""
->>>>>>> f467dca4
     arr = np.asarray(a, dtype=float)
     if arr.ndim != 2:
         raise ValueError(f"{name} must be 2D; got ndim={arr.ndim}.")
