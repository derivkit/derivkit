"""Numerical utilities."""

from __future__ import annotations

<<<<<<< HEAD
import warnings
from functools import partial
=======
>>>>>>> f467dca4
from typing import Callable, Sequence

import numpy as np
from numpy.typing import ArrayLike, NDArray
<<<<<<< HEAD
=======

from derivkit.logger import derivkit_logger
>>>>>>> f467dca4

__all__ = [
    "central_difference_error_estimate",
    "relative_error",
    "evaluate_logprior",
<<<<<<< HEAD
    "in_bounds_checker",
    "apply_hard_bounds",
    "sum_terms",
    "as_1d_float_array",
=======
    "is_in_bounds",
    "apply_hard_bounds",
    "sum_terms",
>>>>>>> f467dca4
    "get_index_value",
    "logsumexp_1d",
]


def central_difference_error_estimate(step_size: float, order: int = 1) -> float:
    """Computes a general heuristic size of the first omitted term in central-difference stencils.

    Uses the general pattern h^2 / ((order + 1) * (order + 2)) as a
    rule-of-thumb O(h^2) truncation-error scale.

    Args:
        step_size: Grid spacing.
        order: Derivative order (positive integer).

    Returns:
        Estimated truncation error scale.

    Raises:
        ValueError: If order is not a positive integer.
    """
    if order < 1:
        raise ValueError("order must be a positive integer.")

    # if order higher than 4 we do not support it, but we can still compute the estimate
    if order > 4:
        derivkit_logger.warning(
            "central_difference_error_estimate called with order > 4,"
            " which is not supported by finite_difference module.",
        )
    return step_size**2 / ((order + 1) * (order + 2))


def relative_error(a: np.ndarray, b: np.ndarray) -> float:
    """Computes the relative error metric between a and b.

    This metric is defined as the maximum over all components of a and b of
    the absolute difference divided by the maximum of 1.0 and the absolute values of
    a and b.

    Args:
        a: First array-like input.
        b: Second array-like input.

    Returns:
        The relative error metric as a float.
    """
    a = np.asarray(a, dtype=np.float64)
    b = np.asarray(b, dtype=np.float64)
    denom = np.maximum(1.0, np.maximum(np.abs(a), np.abs(b)))
    return float(np.max(np.abs(a - b) / denom))


def evaluate_logprior(
<<<<<<< HEAD
    theta: ArrayLike,
    logprior: Callable[[NDArray[np.floating]], float] | None,
) -> float:
    """Evaluates a log-prior with robust handling of invalid values.

    If no prior is provided, this function represents an improper flat prior
    and returns zero. If a prior is provided, its value is interpreted as a
    log-density defined up to an additive constant. Any non-finite value
    (e.g., ``-inf`` or ``nan``) is treated as zero prior probability.

    Args:
        theta: Parameter vector at which to evaluate the prior.
        logprior: Callable returning the log-prior density, or ``None`` to
            indicate an uninformative (flat) prior.

    Returns:
        The log-prior value at ``theta``, or ``-inf`` if the prior assigns
        zero probability to that point.
    """
    if logprior is None:
        return 0.0
    v = float(logprior(np.asarray(theta)))
    return v if np.isfinite(v) else -np.inf


def in_bounds_checker(
    theta: NDArray[np.floating],
    bounds: Sequence[tuple[float | None, float | None]] | None,
) -> bool:
    """Tests whether parameters lie within optional per-parameter bounds.

    Bounds are interpreted component-wise. For each parameter, either side may
    be unbounded by setting that limit to ``None``. If no bounds are provided,
    all points are considered valid.
=======
        theta: ArrayLike,
        logprior: Callable[[NDArray[np.floating]], np.floating] | None,
) -> np.floating:
    """Evaluates a user-supplied log-prior callable at ``theta``.

    If ``logprior`` is ``None``, a flat prior is assumed and this returns ``0.0``.
    If a callable is provided, its output is interpreted as a log-density defined
    up to an additive constant. Any non-finite output (e.g., ``-np.inf`` or
    ``np.nan``) is treated as zero probability and mapped to ``-np.inf``.

    Args:
        theta: Parameter vector at which to evaluate the prior.
        logprior: Callable returning the log-prior density, or ``None`` to indicate
            a flat prior.

    Returns:
        Log-prior value at ``theta`` (finite or ``-np.inf``).
    """
    if logprior is None:
        return np.float64(0.0)
    v = np.float64(logprior(np.asarray(theta, dtype=np.float64)))
    return v if np.isfinite(v) else np.float64(-np.inf)


def is_in_bounds(
        theta: NDArray[np.floating],
        bounds: Sequence[tuple[np.floating | None, np.floating | None]] | None,
) -> bool:
    """Checks whether a parameter vector lies within specified bounds.

    If ``bounds`` is ``None``, this returns True by convention so callers can write
    ``if is_in_bounds(theta, bounds): ...`` without special-casing the absence of bounds.

    Bounds are interpreted component-wise. For each parameter, either side may
    be unbounded by setting that limit to ``None``.
>>>>>>> f467dca4

    Args:
        theta: Parameter vector to test.
        bounds: Optional sequence of ``(lower, upper)`` pairs, one per parameter.
            Use ``None`` for an unconstrained lower or upper limit.

    Returns:
<<<<<<< HEAD
        True if all parameters satisfy their bounds (or if ``bounds`` is ``None``);
        otherwise False.
=======
        A boolean indicating whether all parameters satisfy their bounds
        (or ``True`` if bounds is ``None``).

    Raises:
        ValueError: If ``bounds`` is provided and its length does not match ``theta``.
>>>>>>> f467dca4
    """
    if bounds is None:
        return True
    if len(bounds) != theta.size:
        raise ValueError(f"bounds length {len(bounds)} != theta length {theta.size}")

<<<<<<< HEAD
    for t, (lo, hi) in zip(theta, bounds):
        if (lo is not None and t < lo) or (hi is not None and t > hi):
            return False
    return True


def _apply_hard_bounds_impl(
    theta: NDArray[np.floating],
    *,
    term: Callable[[NDArray[np.floating]], float],
    bounds: Sequence[tuple[float | None, float | None]] | None,
) -> float:
    """Evaluates a log-density term with hard-support truncation.

    This helper enforces a top-hat support region defined by ``bounds``. If
    ``theta`` lies outside the allowed region, the result is ``-inf`` to denote
    zero probability. If ``theta`` lies inside the region, the provided term is
    evaluated and any non-finite output is treated as ``-inf``.

    Args:
        theta: Parameter vector at which to evaluate the term.
        term: Callable returning a log-density contribution.
        bounds: Optional sequence of ``(lower, upper)`` pairs defining the
            allowed support region.

    Returns:
        The term value at ``theta`` if inside bounds and finite; otherwise
        ``-inf``.
    """
    th = np.asarray(theta, dtype=float)
    if not in_bounds_checker(th, bounds):
        return -np.inf
    v = float(term(th))
    return v if np.isfinite(v) else -np.inf


def apply_hard_bounds(
    term: Callable[[NDArray[np.floating]], float],
    *,
    bounds: Sequence[tuple[float | None, float | None]] | None = None,
) -> Callable[[NDArray[np.floating]], float]:
    """Returns a bounded version of a log-density term.

    If ``bounds`` is provided, the returned callable represents the same log
    term but with compact support: points outside the bounds are assigned
    ``-inf`` (zero probability). If ``bounds`` is ``None``, the original term
    is returned unchanged.
=======
    result = True
    for t, (lo, hi) in zip(theta, bounds):
        if (lo is not None and t < lo) or (hi is not None and t > hi):
            result = False
            break
    return result


def apply_hard_bounds(
        term: Callable[[NDArray[np.floating]], np.floating],
        *,
        bounds: Sequence[tuple[np.floating | None, np.floating | None]] | None = None,
) -> Callable[[NDArray[np.floating]], np.floating]:
    """Returns a bounded version of a log-density contribution.

    A ``term`` is a callable that returns a scalar log-density contribution
    and support refers to the region where the density is non-zero.

    This helper enforces a top-hat support region defined by ``bounds``. If
    ``theta`` lies outside the allowed region, the result is ``-np.inf`` to denote
    zero probability. If ``theta`` lies inside the region, the provided term is
    evaluated and any non-finite output is treated as ``-np.inf``.
>>>>>>> f467dca4

    Args:
        term: Callable returning a log-density contribution.
        bounds: Optional sequence of ``(lower, upper)`` pairs defining the
            allowed support region.

    Returns:
        A callable with the same signature as ``term`` that enforces the given
        bounds, or ``term`` itself if no bounds are provided.
    """
    if bounds is None:
        return term
<<<<<<< HEAD
    return partial(_apply_hard_bounds_impl, term=term, bounds=bounds)


def _sum_terms_impl(
    theta: NDArray[np.floating],
    *,
    terms: tuple[Callable[[NDArray[np.floating]], float], ...],
) -> float:
    """Evaluates a sum of log-density terms.

    This helper is meant for constructing composite priors/likelihood pieces as
    additive log terms. If any term evaluates to a non-finite value, the sum is
    treated as ``-inf`` to indicate that the combined density assigns zero
    probability to ``theta``.

    Args:
        theta: Parameter vector at which to evaluate the terms.
        terms: Tuple of callables, each returning a log-density contribution.

    Returns:
        Sum of term values at ``theta`` if all are finite; otherwise ``-inf``.
    """
    th = np.asarray(theta, dtype=float)
    total = 0.0
    for f in terms:
        v = float(f(th))
        if not np.isfinite(v):
            return -np.inf
        total += v
    return total


def sum_terms(
    *terms: Callable[[NDArray[np.floating]], float],
) -> Callable[[NDArray[np.floating]], float]:
=======

    def bounded(theta: NDArray[np.floating]) -> np.floating:
        """Evaluates the bounded log-density term."""
        th = np.asarray(theta, dtype=np.float64)
        v = np.float64(-np.inf)
        if is_in_bounds(th, bounds):
            v = np.float64(term(th))
        return v if np.isfinite(v) else np.float64(-np.inf)

    return bounded


def sum_terms(
        *terms: Callable[[NDArray[np.floating]], np.floating]
) -> Callable[[NDArray[np.floating]], np.floating]:
>>>>>>> f467dca4
    """Constructs a composite log term by summing multiple contributions.

    The returned callable evaluates each provided term at the same parameter
    vector and adds the results. If any term is non-finite, the composite term
<<<<<<< HEAD
    evaluates to ``-inf``, corresponding to zero probability under the combined
    density.

=======
    evaluates to ``-np.inf``, corresponding to zero probability under the combined
    density.

    A ``term`` is a callable that returns a scalar log-density contribution
    and support refers to the region where the density is non-zero.

>>>>>>> f467dca4
    Args:
        *terms: One or more callables, each returning a log-density contribution.

    Returns:
        A callable that returns the sum of the provided log terms at ``theta``.

    Raises:
        ValueError: If no terms are provided.
    """
    if len(terms) == 0:
        raise ValueError("sum_terms requires at least one term")
<<<<<<< HEAD
    return partial(_sum_terms_impl, terms=terms)


def as_1d_float_array(x: ArrayLike, *, name: str = "x") -> NDArray[np.float64]:
    """Convert input to a 1D float array.

    This is a small convenience for model/likelihood/prior code that expects
    parameter vectors. It performs a minimal shape check (must be 1D) and
    ensures a float dtype.

    Args:
        x: Input array-like.
        name: Name used in error messages.

    Returns:
        1D NumPy array with dtype float64.

    Raises:
        ValueError: If the converted array is not 1D.
    """
    arr = np.asarray(x, dtype=float)
    if arr.ndim != 1:
        raise ValueError(f"{name} must be 1D, got shape {arr.shape}")
    return arr.astype(np.float64, copy=False)


def get_index_value(theta: ArrayLike, index: int, *, name: str = "theta") -> float:
    """Return theta[index] as a float with a clear bounds error.

    This helper is useful for one-dimensional priors/likelihood pieces that
    operate on a single parameter component.
=======

    def summed(theta: NDArray[np.floating]) -> np.floating:
        """Evaluates the summed log-density terms."""
        th = np.asarray(theta, dtype=np.float64)
        total = np.float64(0.0)
        for f in terms:
            v = np.float64(f(th))
            if not np.isfinite(v):
                return np.float64(-np.inf)
            total = np.float64(total + v)
        return total

    return summed


def get_index_value(theta: ArrayLike, index: int, *, name: str = "theta") -> float:
    """Extracts a single parameter value from a 1D parameter vector.

    This helper enforces that ``theta`` is one-dimensional and raises a clear,
    user-facing error if the requested index is out of bounds. It is intended
    for simple prior or likelihood components that act on a single parameter.
>>>>>>> f467dca4

    Args:
        theta: 1D parameter vector.
        index: Index to extract.
        name: Name used in error messages.

    Returns:
        Value at the given index as float.

    Raises:
<<<<<<< HEAD
        ValueError: If theta is not 1D.
        IndexError: If index is out of bounds.
    """
    th = as_1d_float_array(theta, name=name)
=======
        ValueError: If ``theta`` is not 1D.
        IndexError: If ``index`` is out of bounds.
    """
    th = np.asarray(theta, dtype=np.float64)
    if th.ndim != 1:
        raise ValueError(f"{name} must be 1D, got shape {th.shape}")

>>>>>>> f467dca4
    j = int(index)
    if j < 0 or j >= th.size:
        raise IndexError(f"{name} index {j} out of bounds for length {th.size}")
    return float(th[j])


def logsumexp_1d(x: ArrayLike) -> float:
<<<<<<< HEAD
    """Compute log(sum(exp(x))) stably for a 1D array.

    This is a minimal, dependency-free alternative to scipy.special.logsumexp
    for the common 1D case (e.g., mixture models in log-space).
=======
    """Computes log(sum(exp(x))) for a 1D array using the max-shift identity.

    This implements the common max-shift trick used to reduce overflow/underflow.
>>>>>>> f467dca4

    Args:
        x: 1D array-like values.

    Returns:
<<<<<<< HEAD
        Stable logsumexp as float.
=======
        Value of log(sum(exp(x))) as a float.
>>>>>>> f467dca4

    Raises:
        ValueError: If x is not 1D.
    """
<<<<<<< HEAD
    arr = np.asarray(x, dtype=float)
=======
    arr = np.asarray(x, dtype=np.float64)
>>>>>>> f467dca4
    if arr.ndim != 1:
        raise ValueError(f"logsumexp_1d expects a 1D array, got shape {arr.shape}")

    m = float(np.max(arr))
    if not np.isfinite(m):
        return m

    return float(m + np.log(np.sum(np.exp(arr - m))))<|MERGE_RESOLUTION|>--- conflicted
+++ resolved
@@ -2,35 +2,20 @@
 
 from __future__ import annotations
 
-<<<<<<< HEAD
-import warnings
-from functools import partial
-=======
->>>>>>> f467dca4
 from typing import Callable, Sequence
 
 import numpy as np
 from numpy.typing import ArrayLike, NDArray
-<<<<<<< HEAD
-=======
 
 from derivkit.logger import derivkit_logger
->>>>>>> f467dca4
 
 __all__ = [
     "central_difference_error_estimate",
     "relative_error",
     "evaluate_logprior",
-<<<<<<< HEAD
-    "in_bounds_checker",
-    "apply_hard_bounds",
-    "sum_terms",
-    "as_1d_float_array",
-=======
     "is_in_bounds",
     "apply_hard_bounds",
     "sum_terms",
->>>>>>> f467dca4
     "get_index_value",
     "logsumexp_1d",
 ]
@@ -85,42 +70,6 @@
 
 
 def evaluate_logprior(
-<<<<<<< HEAD
-    theta: ArrayLike,
-    logprior: Callable[[NDArray[np.floating]], float] | None,
-) -> float:
-    """Evaluates a log-prior with robust handling of invalid values.
-
-    If no prior is provided, this function represents an improper flat prior
-    and returns zero. If a prior is provided, its value is interpreted as a
-    log-density defined up to an additive constant. Any non-finite value
-    (e.g., ``-inf`` or ``nan``) is treated as zero prior probability.
-
-    Args:
-        theta: Parameter vector at which to evaluate the prior.
-        logprior: Callable returning the log-prior density, or ``None`` to
-            indicate an uninformative (flat) prior.
-
-    Returns:
-        The log-prior value at ``theta``, or ``-inf`` if the prior assigns
-        zero probability to that point.
-    """
-    if logprior is None:
-        return 0.0
-    v = float(logprior(np.asarray(theta)))
-    return v if np.isfinite(v) else -np.inf
-
-
-def in_bounds_checker(
-    theta: NDArray[np.floating],
-    bounds: Sequence[tuple[float | None, float | None]] | None,
-) -> bool:
-    """Tests whether parameters lie within optional per-parameter bounds.
-
-    Bounds are interpreted component-wise. For each parameter, either side may
-    be unbounded by setting that limit to ``None``. If no bounds are provided,
-    all points are considered valid.
-=======
         theta: ArrayLike,
         logprior: Callable[[NDArray[np.floating]], np.floating] | None,
 ) -> np.floating:
@@ -156,7 +105,6 @@
 
     Bounds are interpreted component-wise. For each parameter, either side may
     be unbounded by setting that limit to ``None``.
->>>>>>> f467dca4
 
     Args:
         theta: Parameter vector to test.
@@ -164,71 +112,17 @@
             Use ``None`` for an unconstrained lower or upper limit.
 
     Returns:
-<<<<<<< HEAD
-        True if all parameters satisfy their bounds (or if ``bounds`` is ``None``);
-        otherwise False.
-=======
         A boolean indicating whether all parameters satisfy their bounds
         (or ``True`` if bounds is ``None``).
 
     Raises:
         ValueError: If ``bounds`` is provided and its length does not match ``theta``.
->>>>>>> f467dca4
     """
     if bounds is None:
         return True
     if len(bounds) != theta.size:
         raise ValueError(f"bounds length {len(bounds)} != theta length {theta.size}")
 
-<<<<<<< HEAD
-    for t, (lo, hi) in zip(theta, bounds):
-        if (lo is not None and t < lo) or (hi is not None and t > hi):
-            return False
-    return True
-
-
-def _apply_hard_bounds_impl(
-    theta: NDArray[np.floating],
-    *,
-    term: Callable[[NDArray[np.floating]], float],
-    bounds: Sequence[tuple[float | None, float | None]] | None,
-) -> float:
-    """Evaluates a log-density term with hard-support truncation.
-
-    This helper enforces a top-hat support region defined by ``bounds``. If
-    ``theta`` lies outside the allowed region, the result is ``-inf`` to denote
-    zero probability. If ``theta`` lies inside the region, the provided term is
-    evaluated and any non-finite output is treated as ``-inf``.
-
-    Args:
-        theta: Parameter vector at which to evaluate the term.
-        term: Callable returning a log-density contribution.
-        bounds: Optional sequence of ``(lower, upper)`` pairs defining the
-            allowed support region.
-
-    Returns:
-        The term value at ``theta`` if inside bounds and finite; otherwise
-        ``-inf``.
-    """
-    th = np.asarray(theta, dtype=float)
-    if not in_bounds_checker(th, bounds):
-        return -np.inf
-    v = float(term(th))
-    return v if np.isfinite(v) else -np.inf
-
-
-def apply_hard_bounds(
-    term: Callable[[NDArray[np.floating]], float],
-    *,
-    bounds: Sequence[tuple[float | None, float | None]] | None = None,
-) -> Callable[[NDArray[np.floating]], float]:
-    """Returns a bounded version of a log-density term.
-
-    If ``bounds`` is provided, the returned callable represents the same log
-    term but with compact support: points outside the bounds are assigned
-    ``-inf`` (zero probability). If ``bounds`` is ``None``, the original term
-    is returned unchanged.
-=======
     result = True
     for t, (lo, hi) in zip(theta, bounds):
         if (lo is not None and t < lo) or (hi is not None and t > hi):
@@ -251,7 +145,6 @@
     ``theta`` lies outside the allowed region, the result is ``-np.inf`` to denote
     zero probability. If ``theta`` lies inside the region, the provided term is
     evaluated and any non-finite output is treated as ``-np.inf``.
->>>>>>> f467dca4
 
     Args:
         term: Callable returning a log-density contribution.
@@ -264,43 +157,6 @@
     """
     if bounds is None:
         return term
-<<<<<<< HEAD
-    return partial(_apply_hard_bounds_impl, term=term, bounds=bounds)
-
-
-def _sum_terms_impl(
-    theta: NDArray[np.floating],
-    *,
-    terms: tuple[Callable[[NDArray[np.floating]], float], ...],
-) -> float:
-    """Evaluates a sum of log-density terms.
-
-    This helper is meant for constructing composite priors/likelihood pieces as
-    additive log terms. If any term evaluates to a non-finite value, the sum is
-    treated as ``-inf`` to indicate that the combined density assigns zero
-    probability to ``theta``.
-
-    Args:
-        theta: Parameter vector at which to evaluate the terms.
-        terms: Tuple of callables, each returning a log-density contribution.
-
-    Returns:
-        Sum of term values at ``theta`` if all are finite; otherwise ``-inf``.
-    """
-    th = np.asarray(theta, dtype=float)
-    total = 0.0
-    for f in terms:
-        v = float(f(th))
-        if not np.isfinite(v):
-            return -np.inf
-        total += v
-    return total
-
-
-def sum_terms(
-    *terms: Callable[[NDArray[np.floating]], float],
-) -> Callable[[NDArray[np.floating]], float]:
-=======
 
     def bounded(theta: NDArray[np.floating]) -> np.floating:
         """Evaluates the bounded log-density term."""
@@ -316,23 +172,16 @@
 def sum_terms(
         *terms: Callable[[NDArray[np.floating]], np.floating]
 ) -> Callable[[NDArray[np.floating]], np.floating]:
->>>>>>> f467dca4
     """Constructs a composite log term by summing multiple contributions.
 
     The returned callable evaluates each provided term at the same parameter
     vector and adds the results. If any term is non-finite, the composite term
-<<<<<<< HEAD
-    evaluates to ``-inf``, corresponding to zero probability under the combined
-    density.
-
-=======
     evaluates to ``-np.inf``, corresponding to zero probability under the combined
     density.
 
     A ``term`` is a callable that returns a scalar log-density contribution
     and support refers to the region where the density is non-zero.
 
->>>>>>> f467dca4
     Args:
         *terms: One or more callables, each returning a log-density contribution.
 
@@ -344,39 +193,6 @@
     """
     if len(terms) == 0:
         raise ValueError("sum_terms requires at least one term")
-<<<<<<< HEAD
-    return partial(_sum_terms_impl, terms=terms)
-
-
-def as_1d_float_array(x: ArrayLike, *, name: str = "x") -> NDArray[np.float64]:
-    """Convert input to a 1D float array.
-
-    This is a small convenience for model/likelihood/prior code that expects
-    parameter vectors. It performs a minimal shape check (must be 1D) and
-    ensures a float dtype.
-
-    Args:
-        x: Input array-like.
-        name: Name used in error messages.
-
-    Returns:
-        1D NumPy array with dtype float64.
-
-    Raises:
-        ValueError: If the converted array is not 1D.
-    """
-    arr = np.asarray(x, dtype=float)
-    if arr.ndim != 1:
-        raise ValueError(f"{name} must be 1D, got shape {arr.shape}")
-    return arr.astype(np.float64, copy=False)
-
-
-def get_index_value(theta: ArrayLike, index: int, *, name: str = "theta") -> float:
-    """Return theta[index] as a float with a clear bounds error.
-
-    This helper is useful for one-dimensional priors/likelihood pieces that
-    operate on a single parameter component.
-=======
 
     def summed(theta: NDArray[np.floating]) -> np.floating:
         """Evaluates the summed log-density terms."""
@@ -398,7 +214,6 @@
     This helper enforces that ``theta`` is one-dimensional and raises a clear,
     user-facing error if the requested index is out of bounds. It is intended
     for simple prior or likelihood components that act on a single parameter.
->>>>>>> f467dca4
 
     Args:
         theta: 1D parameter vector.
@@ -409,12 +224,6 @@
         Value at the given index as float.
 
     Raises:
-<<<<<<< HEAD
-        ValueError: If theta is not 1D.
-        IndexError: If index is out of bounds.
-    """
-    th = as_1d_float_array(theta, name=name)
-=======
         ValueError: If ``theta`` is not 1D.
         IndexError: If ``index`` is out of bounds.
     """
@@ -422,7 +231,6 @@
     if th.ndim != 1:
         raise ValueError(f"{name} must be 1D, got shape {th.shape}")
 
->>>>>>> f467dca4
     j = int(index)
     if j < 0 or j >= th.size:
         raise IndexError(f"{name} index {j} out of bounds for length {th.size}")
@@ -430,35 +238,20 @@
 
 
 def logsumexp_1d(x: ArrayLike) -> float:
-<<<<<<< HEAD
-    """Compute log(sum(exp(x))) stably for a 1D array.
-
-    This is a minimal, dependency-free alternative to scipy.special.logsumexp
-    for the common 1D case (e.g., mixture models in log-space).
-=======
     """Computes log(sum(exp(x))) for a 1D array using the max-shift identity.
 
     This implements the common max-shift trick used to reduce overflow/underflow.
->>>>>>> f467dca4
 
     Args:
         x: 1D array-like values.
 
     Returns:
-<<<<<<< HEAD
-        Stable logsumexp as float.
-=======
         Value of log(sum(exp(x))) as a float.
->>>>>>> f467dca4
 
     Raises:
         ValueError: If x is not 1D.
     """
-<<<<<<< HEAD
-    arr = np.asarray(x, dtype=float)
-=======
     arr = np.asarray(x, dtype=np.float64)
->>>>>>> f467dca4
     if arr.ndim != 1:
         raise ValueError(f"logsumexp_1d expects a 1D array, got shape {arr.shape}")
 
